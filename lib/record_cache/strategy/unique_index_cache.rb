--- conflicted
+++ resolved
@@ -103,13 +103,6 @@
         end
       end
 
-<<<<<<< HEAD
-=======
-      def version_opts
-        {:ttl => @ttl}
-      end
-  
->>>>>>> ed95114f
       # ------------------------- Utility methods ----------------------------
 
       # log cache hit/miss to debug log
