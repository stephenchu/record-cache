require 'spec_helper'

RSpec.describe RecordCache::Strategy::UniqueIndexCache do

  it "should retrieve an Apple from the cache" do
    expect{ Apple.find(1) }.to miss_cache(Apple).on(:id).times(1)
    expect{ Apple.find(1) }.to hit_cache(Apple).on(:id).times(1)
  end

  it "should accept find_by_sql queries (can not use the cache though)" do
    apple2 = Apple.find(2) # prefill cache
    apples = []
    expect{ apples = Apple.find_by_sql("select * from apples where id = 2") }.to_not use_cache(Apple).on(:id)
    expect(apples).to eq([apple2])
  end

  it "should accept parameterized find_by_sql queries (can not use the cache though)" do
    apple1 = Apple.find(1) # prefill cache
    apples = []
    expect{ apples = Apple.find_by_sql(["select * from apples where id = ?", 1]) }.to_not use_cache(Apple).on(:id)
    expect(apples).to eq([apple1])
  end

  it "should retrieve cloned records" do
    @apple_1a = Apple.find(1)
    @apple_1b = Apple.find(1)
    expect(@apple_1a).to eq(@apple_1b)
    expect(@apple_1a.object_id).to_not eq(@apple_1b.object_id)
  end

  context "logging" do
    before(:each) do
      Apple.find(1)
    end

    it "should write full hits to the debug log" do
      expect{ Apple.find(1) }.to log(:debug, %(UniqueIndexCache on 'Apple.id' hit for ids 1))
    end

    it "should write full miss to the debug log" do
      expect{ Apple.find(2) }.to log(:debug, %(UniqueIndexCache on 'Apple.id' miss for ids 2))
    end

    it "should write partial hits to the debug log" do
      expect{ Apple.where(:id => [1,2]).load }.to log(:debug, %(UniqueIndexCache on 'Apple.id' partial hit for ids [1, 2]: missing [2]))
    end
  end

  context "cacheable?" do
    before(:each) do
      # fill cache
      @apple1 = Apple.find(1)
      @apple2 = Apple.find(2)
    end

    # @see https://github.com/orslumen/record-cache/issues/2
    it "should not use the cache when a lock is used" do
      pending("Any_lock is sqlite specific and I'm not aware of a mysql alternative") unless ActiveRecord::Base.connection.adapter_name == "SQLite"

<<<<<<< HEAD
      expect{ Apple.lock("any_lock").where(:id => 1).load }.to_not hit_cache(Apple)
=======
      expect{ Apple.lock("any_lock").where(:id => 1).all }.to_not hit_cache(Apple)
>>>>>>> 6981075d
    end

    it "should use the cache when a single id is requested" do
      expect{ Apple.where(:id => 1).load }.to hit_cache(Apple).on(:id).times(1)
    end

    it "should use the cache when a multiple ids are requested" do
      expect{ Apple.where(:id => [1, 2]).load }.to hit_cache(Apple).on(:id).times(2)
    end

    it "should use the cache when a single id is requested and the limit is 1" do
      expect{ Apple.where(:id => 1).limit(1).load }.to hit_cache(Apple).on(:id).times(1)
    end

    it "should not use the cache when a single id is requested and the limit is > 1" do
      expect{ Apple.where(:id => 1).limit(2).load }.to_not use_cache(Apple).on(:id)
    end

    it "should not use the cache when multiple ids are requested and the limit is 1" do
      expect{ Apple.where(:id => [1, 2]).limit(1).load }.to_not use_cache(Apple).on(:id)
    end

    it "should use the cache when a single id is requested together with other where clauses" do
      expect{ Apple.where(:id => 1).where(:name => "Adams Apple x").load }.to hit_cache(Apple).on(:id).times(1)
    end

    it "should use the cache when a multiple ids are requested together with other where clauses" do
      expect{ Apple.where(:id => [1,2]).where(:name => "Adams Apple x").load }.to hit_cache(Apple).on(:id).times(2)
    end

    it "should use the cache when a single id is requested together with (simple) sort clauses" do
      expect{ Apple.where(:id => 1).order("name ASC").load }.to hit_cache(Apple).on(:id).times(1)
    end

    it "should use the cache when a multiple ids are requested together with (simple) sort clauses" do
      expect{ Apple.where(:id => [1,2]).order("name ASC").load }.to hit_cache(Apple).on(:id).times(2)
    end

    it "should not use the cache when a join clause is used" do
      expect{ Apple.where(:id => [1,2]).joins(:store).load }.to_not use_cache(Apple).on(:id)
    end

    it "should not use the cache when distinct is used in a select" do
      expect{ Apple.select('distinct person_id').where(:id => [1, 2]).load }.not_to hit_cache(Apple).on(:id)
    end

    it "should not use the cache when distinct is used in a select" do
      expect{ Apple.select('distinct person_id').where(:id => [1, 2]).all }.not_to hit_cache(Apple).on(:id)
    end
  end

  context "record_change" do
    before(:each) do
      # fill cache
      @apple1 = Apple.find(1)
      @apple2 = Apple.find(2)
    end

    it "should invalidate destroyed records" do
      expect{ Apple.where(:id => 1).load }.to hit_cache(Apple).on(:id).times(1)
      @apple1.destroy
      expect{ @apples = Apple.where(:id => 1).load }.to miss_cache(Apple).on(:id).times(1)
      expect(@apples).to be_empty
      # try again, to make sure the "missing record" is not cached
      expect{ Apple.where(:id => 1).load }.to miss_cache(Apple).on(:id).times(1)
    end

    it "should add updated records directly to the cache" do
      @apple1.name = "Applejuice"
      @apple1.save!
      expect{ @apple = Apple.find(1) }.to hit_cache(Apple).on(:id).times(1)
      expect(@apple.name).to eq("Applejuice")
    end

    it "should add created records directly to the cache" do
      @new_apple = Apple.create!(:name => "Fresh Apple", :store_id => 1)
      expect{ @apple = Apple.find(@new_apple.id) }.to hit_cache(Apple).on(:id).times(1)
      expect(@apple.name).to eq("Fresh Apple")
    end

    it "should add updated records to the cache, also when multiple ids are queried" do
      @apple1.name = "Applejuice"
      @apple1.save!
      expect{ @apples = Apple.where(:id => [1, 2]).order('id ASC').load }.to hit_cache(Apple).on(:id).times(2)
      expect(@apples.map(&:name)).to eq(["Applejuice", "Adams Apple 2"])
    end

  end

  context "invalidate" do
    before(:each) do
      @apple1 = Apple.find(1)
      @apple2 = Apple.find(2)
    end

    it "should invalidate single records" do
      Apple.record_cache[:id].invalidate(1)
      expect{ Apple.find(1) }.to miss_cache(Apple).on(:id).times(1)
    end

    it "should only miss the cache for the invalidated record when multiple ids are queried" do
      # miss on 1
      Apple.record_cache[:id].invalidate(1)
      expect{ Apple.where(:id => [1, 2]).load }.to miss_cache(Apple).on(:id).times(1)
      # hit on 2
      Apple.record_cache[:id].invalidate(1)
      expect{ Apple.where(:id => [1, 2]).load }.to hit_cache(Apple).on(:id).times(1)
      # nothing invalidated, both hit
      expect{ Apple.where(:id => [1, 2]).load }.to hit_cache(Apple).on(:id).times(2)
    end

    it "should invalidate records when using update_all" do
      Apple.where(:id => [3,4,5]).load # fill id cache on all Adam Store apples
      expect{ @apples = Apple.where(:id => [1, 2, 3, 4, 5]).order('id ASC').load }.to hit_cache(Apple).on(:id).times(5)
      expect(@apples.map(&:name)).to eq(["Adams Apple 1", "Adams Apple 2", "Adams Apple 3", "Adams Apple 4", "Adams Apple 5"])
      # update 3 of the 5 apples in the Adam Store
      Apple.where(:id => [1,2,3]).update_all(:name => "Uniform Apple")
      expect{ @apples = Apple.where(:id => [1, 2, 3, 4, 5]).order('id ASC').load }.to hit_cache(Apple).on(:id).times(2)
      expect(@apples.map(&:name)).to eq(["Uniform Apple", "Uniform Apple", "Uniform Apple", "Adams Apple 4", "Adams Apple 5"])
    end

    it "should invalidate reflection indexes when a has_many relation is updated" do
      # assign different apples to store 2
      expect{ Apple.where(:store_id => 1).load }.to hit_cache(Apple).on(:id).times(2)
      store2_apple_ids = Apple.where(:store_id => 2).map(&:id)
      store1 = Store.find(1)
      store1.apple_ids = store2_apple_ids
      store1.save!
      # the apples that used to belong to store 2 are now in store 1 (incremental update)
      expect{ @apple1 = Apple.find(store2_apple_ids.first) }.to hit_cache(Apple).on(:id).times(1)
      expect(@apple1.store_id).to eq(1)
      # the apples that used to belong to store 1 are now homeless (cache invalidated)
      expect{ @homeless_apple = Apple.find(1) }.to miss_cache(Apple).on(:id).times(1)
      expect(@homeless_apple.store_id).to be_nil
    end

    it "should reload from the DB after invalidation" do
      @apple = Apple.last
      Apple.record_cache.invalidate(@apple.id)
      expect{ Apple.find(@apple.id) }.to miss_cache(Apple).on(:id).times(1)
    end

  end

  context "transactions" do

    it "should update the cache once the transaction is committed" do
      apple1 = Apple.find(1)
      ActiveRecord::Base.transaction do
        apple1.name = "Committed Apple"
        apple1.save!

        # do not use the cache within a transaction
        expect{ apple1 = Apple.find(1) }.to_not use_cache(Apple).on(:id)
        expect(apple1.name).to eq("Committed Apple")
      end

      # use the cache again once the transaction is over
      expect{ apple1 = Apple.find(1) }.to use_cache(Apple).on(:id)
      expect(apple1.name).to eq("Committed Apple")
    end

    it "should not update the cache when the transaction is rolled back" do
      apple1 = Apple.find(1)
      ActiveRecord::Base.transaction do
        apple1.name = "Rollback Apple"
        apple1.save!

        # test to make sure appl1 is not retrieved 1:1 from the cache
        apple1.name = "Not saved apple"

        # do not use the cache within a transaction
        expect{ apple1 = Apple.find(1) }.to_not use_cache(Apple).on(:id)
        expect(apple1.name).to eq("Rollback Apple")

        raise ActiveRecord::Rollback, "oops"
      end

      # use the cache again once the transaction is over
      expect{ apple1 = Apple.find(1) }.to use_cache(Apple).on(:id)
      expect(apple1.name).to eq("Adams Apple 1")
    end

  end

  context "nested transactions" do

    it "should update the cache in case both transactions are committed" do
      apple1, apple2 = nil

      ActiveRecord::Base.transaction do
        apple1 = Apple.find(1)
        apple1.name = "Committed Apple 1"
        apple1.save!

        ActiveRecord::Base.transaction(requires_new: true) do
          apple2 = Apple.find(2)
          apple2.name = "Committed Apple 2"
          apple2.save!
        end
      end

      expect{ apple1 = Apple.find(1) }.to use_cache(Apple).on(:id)
      expect(apple1.name).to eq("Committed Apple 1")

      expect{ apple2 = Apple.find(2) }.to use_cache(Apple).on(:id)
      expect(apple2.name).to eq("Committed Apple 2")
    end

    [:implicitly, :explicitly].each do |inner_rollback_explicit_or_implicit|
      it "should not update the cache in case both transactions are #{inner_rollback_explicit_or_implicit} rolled back" do
        pending "nested transaction support" if ActiveRecord::VERSION::MAJOR == 3 && ActiveRecord::VERSION::MINOR == 0
        apple1, apple2 = nil

        ActiveRecord::Base.transaction do
          apple1 = Apple.find(1)
          apple1.name = "Rollback Apple 1"
          apple1.save!
          apple1.name = "Saved Apple 1"

          ActiveRecord::Base.transaction(requires_new: true) do
            apple2 = Apple.find(2)
            apple2.name = "Rollback Apple 2"
            apple2.save!
            apple1.name = "Saved Apple 2"

            raise ActiveRecord::Rollback, "oops" if inner_rollback_explicit_or_implicit == :explicitly
          end

          raise ActiveRecord::Rollback, "oops"
        end

        expect{ apple1 = Apple.find(1) }.to use_cache(Apple).on(:id)
        expect(apple1.name).to eq("Adams Apple 1")

        expect{ apple2 = Apple.find(2) }.to use_cache(Apple).on(:id)
        expect(apple2.name).to eq("Adams Apple 2")
      end
    end

    it "should not update the cache for the rolled back inner transaction" do
      apple1, apple2 = nil

      ActiveRecord::Base.transaction do
        apple1 = Apple.find(1)
        apple1.name = "Committed Apple 1"
        apple1.save!

        ActiveRecord::Base.transaction(requires_new: true) do
          apple2 = Apple.find(2)
          apple2.name = "Rollback Apple 2"
          apple2.save!

          raise ActiveRecord::Rollback, "oops"
        end
      end

      expect{ apple1 = Apple.find(1) }.to use_cache(Apple).on(:id)
      expect(apple1.name).to eq("Committed Apple 1")

      expect{ apple2 = Apple.find(2) }.to use_cache(Apple).on(:id)
      expect(apple2.name).to eq("Adams Apple 2")
    end
  end
end<|MERGE_RESOLUTION|>--- conflicted
+++ resolved
@@ -57,11 +57,7 @@
     it "should not use the cache when a lock is used" do
       pending("Any_lock is sqlite specific and I'm not aware of a mysql alternative") unless ActiveRecord::Base.connection.adapter_name == "SQLite"
 
-<<<<<<< HEAD
       expect{ Apple.lock("any_lock").where(:id => 1).load }.to_not hit_cache(Apple)
-=======
-      expect{ Apple.lock("any_lock").where(:id => 1).all }.to_not hit_cache(Apple)
->>>>>>> 6981075d
     end
 
     it "should use the cache when a single id is requested" do
