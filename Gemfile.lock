PATH
  remote: .
  specs:
    record-cache (0.1.2)
      rails (> 3.0)

GEM
  remote: https://rubygems.org/
  specs:
    actionmailer (3.1.3)
      actionpack (= 3.1.3)
      mail (~> 2.3.0)
    actionpack (3.1.3)
      activemodel (= 3.1.3)
      activesupport (= 3.1.3)
      builder (~> 3.0.0)
      erubis (~> 2.7.0)
      i18n (~> 0.6)
      rack (~> 1.3.5)
      rack-cache (~> 1.1)
      rack-mount (~> 0.8.2)
      rack-test (~> 0.6.1)
      sprockets (~> 2.0.3)
    activemodel (3.1.3)
      activesupport (= 3.1.3)
      builder (~> 3.0.0)
      i18n (~> 0.6)
    activerecord (3.1.3)
      activemodel (= 3.1.3)
      activesupport (= 3.1.3)
      arel (~> 2.2.1)
      tzinfo (~> 0.3.29)
    activeresource (3.1.3)
      activemodel (= 3.1.3)
      activesupport (= 3.1.3)
    activesupport (3.1.3)
      multi_json (~> 1.0)
    appraisal (1.0.0)
      bundler
      rake
      thor (>= 0.14.0)
    arel (2.2.1)
    builder (3.0.0)
    database_cleaner (0.7.0)
    diff-lcs (1.1.3)
    docile (1.1.3)
    erubis (2.7.0)
    hike (1.2.1)
    i18n (0.6.0)
    json (1.6.4)
    mail (2.3.0)
      i18n (>= 0.4.0)
      mime-types (~> 1.16)
      treetop (~> 1.4.8)
    mime-types (1.17.2)
    multi_json (1.0.4)
    polyglot (0.3.3)
    rack (1.3.6)
    rack-cache (1.1)
      rack (>= 0.4)
    rack-mount (0.8.3)
      rack (>= 1.0.0)
    rack-ssl (1.3.2)
      rack
    rack-test (0.6.1)
      rack (>= 1.0)
    rails (3.1.3)
      actionmailer (= 3.1.3)
      actionpack (= 3.1.3)
      activerecord (= 3.1.3)
      activeresource (= 3.1.3)
      activesupport (= 3.1.3)
      bundler (~> 1.0)
      railties (= 3.1.3)
    railties (3.1.3)
      actionpack (= 3.1.3)
      activesupport (= 3.1.3)
      rack-ssl (~> 1.3.2)
      rake (>= 0.8.7)
      rdoc (~> 3.4)
      thor (~> 0.14.6)
    rake (0.9.2.2)
<<<<<<< HEAD
    rdoc (3.11)
=======
    rcov (0.9.11)
    rdoc (3.12)
>>>>>>> 89f52324
      json (~> 1.4)
    rr (1.0.4)
    rspec (2.8.0)
      rspec-core (~> 2.8.0)
      rspec-expectations (~> 2.8.0)
      rspec-mocks (~> 2.8.0)
    rspec-core (2.8.0)
    rspec-expectations (2.8.0)
      diff-lcs (~> 1.1.2)
<<<<<<< HEAD
    rspec-mocks (2.7.0)
    simplecov (0.8.2)
      docile (~> 1.1.0)
      multi_json
      simplecov-html (~> 0.8.0)
    simplecov-html (0.8.0)
=======
    rspec-mocks (2.8.0)
>>>>>>> 89f52324
    sprockets (2.0.3)
      hike (~> 1.2)
      rack (~> 1.0)
      tilt (~> 1.1, != 1.3.0)
    sqlite3 (1.3.5)
    thor (0.14.6)
    tilt (1.3.3)
    treetop (1.4.10)
      polyglot
      polyglot (>= 0.3.1)
    tzinfo (0.3.31)

PLATFORMS
  ruby

DEPENDENCIES
  activerecord (> 3.0)
  appraisal
  bundler (~> 1.3)
  database_cleaner
  rake
  record-cache!
  rr
  rspec
  simplecov
  sqlite3<|MERGE_RESOLUTION|>--- conflicted
+++ resolved
@@ -80,12 +80,7 @@
       rdoc (~> 3.4)
       thor (~> 0.14.6)
     rake (0.9.2.2)
-<<<<<<< HEAD
     rdoc (3.11)
-=======
-    rcov (0.9.11)
-    rdoc (3.12)
->>>>>>> 89f52324
       json (~> 1.4)
     rr (1.0.4)
     rspec (2.8.0)
@@ -95,16 +90,12 @@
     rspec-core (2.8.0)
     rspec-expectations (2.8.0)
       diff-lcs (~> 1.1.2)
-<<<<<<< HEAD
-    rspec-mocks (2.7.0)
+    rspec-mocks (2.8.0)
     simplecov (0.8.2)
       docile (~> 1.1.0)
       multi_json
       simplecov-html (~> 0.8.0)
     simplecov-html (0.8.0)
-=======
-    rspec-mocks (2.8.0)
->>>>>>> 89f52324
     sprockets (2.0.3)
       hike (~> 1.2)
       rack (~> 1.0)
